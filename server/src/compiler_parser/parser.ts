--- conflicted
+++ resolved
@@ -982,11 +982,7 @@
     return statBlock;
 }
 
-<<<<<<< HEAD
-// PARAMLIST     ::= '(' ['void' | (TYPE TYPEMOD [IDENTIFIER] ['=' [EXPR | 'void']] {',' TYPE TYPEMOD [IDENTIFIER] ['=' [EXPR | 'void']]})] ')'
-=======
-// PARAMLIST     ::= '(' ['void' | (TYPE TYPEMOD [IDENTIFIER] ['=' EXPR] {',' TYPE TYPEMOD [IDENTIFIER] ['...' | ('=' EXPR]})]] ')'
->>>>>>> c8932993
+// PARAMLIST     ::= '(' ['void' | (TYPE TYPEMOD [IDENTIFIER] ['=' [EXPR | 'void']] {',' TYPE TYPEMOD [IDENTIFIER] ['...' | ('=' [EXPR | 'void']}]})] ')'
 function parseParamList(parser: ParserState): NodeParamList | undefined {
     if (parser.next().text !== '(') return undefined;
     parser.commit(HighlightForToken.Operator);
